--- conflicted
+++ resolved
@@ -389,11 +389,7 @@
         with self.assertRaises(github.BadRequestToExternalAPI):
             await self.installation.list_repos()
 
-<<<<<<< HEAD
-    @patch.object(github.GithubInstallation, '_get_header', AsyncMagicMock(
-=======
     @patch.object(github.GithubInstallation, 'get_header', AsyncMagicMock(
->>>>>>> 28da067b
         return_value={}))
     @patch.object(github.requests, 'get', AsyncMagicMock())
     @async_test
