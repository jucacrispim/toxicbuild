--- conflicted
+++ resolved
@@ -1049,39 +1049,8 @@
     async def test_execute_build(self):
         await self._create_test_data()
 
-<<<<<<< HEAD
-        run_in_parallel = mock.MagicMock()
-        self.manager._execute_in_parallel = asyncio.coroutine(
-            lambda *a, **kw: run_in_parallel())
-        self.manager.build_queues[self.slave.name].extend(
-            [self.buildset])
-        await self.manager._execute_builds(self.slave)
-        self.assertTrue(run_in_parallel.called)
-
-    @async_test
-    async def test_execute_in_parallel(self):
-        await self._create_test_data()
-
-        builds = [self.build, self.consumed_build]
-
-        self.slave.build = asyncio.coroutine(lambda x: None)
-
-        fs = await self.manager._execute_in_parallel(self.slave, builds)
-
-        for f in fs:
-            self.assertTrue(f.done())
-
-    @async_test
-    async def test_get_builds_chunks_with_limitless_parallels(self):
-        await self._create_test_data()
-        self.manager.repository.parallel_builds = 0
-        chunks = list(self.manager._get_builds_chunks([mock.Mock(),
-                                                       mock.Mock()]))
-        self.assertEqual(len(chunks), 1)
-=======
         self.manager.repository = self.repo
         self.manager.build_queues.extend([self.buildset])
->>>>>>> eca2f304
 
         r = await self.manager._execute_builds()
         self.assertTrue(build.BuildExecuter.execute.called)
