# -*- coding: utf-8 -*-

# Copyright 2015-2019 Juca Crispim <juca@poraodojuca.net>

# This file is part of toxicbuild.

# toxicbuild is free software: you can redistribute it and/or modify
# it under the terms of the GNU General Public License as published by
# the Free Software Foundation, either version 3 of the License, or
# (at your option) any later version.

# toxicbuild is distributed in the hope that it will be useful,
# but WITHOUT ANY WARRANTY; without even the implied warranty of
# MERCHANTABILITY or FITNESS FOR A PARTICULAR PURPOSE.  See the
# GNU General Public License for more details.

# You should have received a copy of the GNU General Public License
# along with toxicbuild. If not, see <http://www.gnu.org/licenses/>.


import asyncio
from asyncio import ensure_future
from collections import defaultdict, deque
import copy
from datetime import timedelta
import json
from uuid import uuid4, UUID
from mongoengine.queryset import queryset_manager
from mongomotor import Document, EmbeddedDocument
from mongomotor.fields import (StringField, ListField, EmbeddedDocumentField,
                               ReferenceField, DateTimeField, UUIDField,
                               IntField, EmbeddedDocumentListField)
from toxicbuild.core.utils import (now, list_builders_from_config,
                                   datetime2string, MatchKeysDict,
                                   format_timedelta, LoggerMixin,
                                   localtime2utc, set_tzinfo)
from toxicbuild.master.document import ExternalRevisionIinfo
from toxicbuild.master.exceptions import (DBError, ImpossibleCancellation)
from toxicbuild.master.exchanges import build_notifications
from toxicbuild.master.signals import (build_added, build_cancelled,
                                       buildset_started, buildset_finished,
                                       buildset_added)
from toxicbuild.master.utils import (get_build_config_type,
                                     get_build_config_filename)


# The statuses used in builds  ordered by priority.
ORDERED_STATUSES = ['running', 'cancelled', 'exception', 'fail',
                    'warning', 'success', 'preparing', 'pending']


class SerializeMixin:

    """Simple mixin to serialization relatad stuff."""

    def to_dict(self, id_as_str=True):
        """ Transforms a Document into a dictionary.

        :param id_as_str: If true, transforms the id field into a string.
        """

        objdict = json.loads(super().to_json())
        objdict['id'] = str(self.id) if id_as_str else self.id
        return objdict

    async def async_to_json(self):
        """Async version of to_json. Expects a to_dict coroutine."""

        objdict = await self.to_dict()
        return json.dumps(objdict)


class Builder(SerializeMixin, Document):

    """ The entity responsible for executing the build steps.
    """

    name = StringField(required=True)
    """The name of the builder."""

    repository = ReferenceField('toxicbuild.master.Repository')
    """A referece to the :class:`~toxicbuild.master.repository.Repository` that
    owns the builder"""

    def __init__(self, *args, **kwargs):
        super().__init__(*args, **kwargs)
        # a attribute we don't save because we get it from the config
        # in a revision basis
        self.triggered_by = []

    @classmethod
    async def create(cls, **kwargs):
        """Creates a new Builder.

        :param kwargs: kwargs passed to the builder constructor"""
        builder = cls(**kwargs)
        await builder.save()
        return builder

    @classmethod
    async def get(cls, **kwargs):
        """Returns a builder instance."""
        builder = await cls.objects.get(**kwargs)
        return builder

    @classmethod
    async def get_or_create(cls, **kwargs):
        """Returns a builder instance. If it does not exist, creates it.

        :param kwargs: kwargs to match the builder."""
        try:
            builder = await cls.get(**kwargs)
        except cls.DoesNotExist:
            builder = await cls.create(**kwargs)

        return builder

    async def get_status(self):
        """Returns the builder status."""

        try:
            qs = BuildSet.objects(builds__builder=self).order_by('-created')
            last_buildset = await qs[0]
        except (IndexError, AttributeError):
            status = 'idle'
        else:
            statuses = []
            for build in last_buildset.builds:
                builder = await build.builder
                if builder == self:
                    statuses.append(build.status)

            ordered_statuses = sorted(statuses,
                                      key=lambda i: ORDERED_STATUSES.index(i))
            status = ordered_statuses[0]

        return status

    async def to_dict(self):
        """Returns a dictionary for this builder."""

        objdict = super().to_dict(id_as_str=True)
        objdict['status'] = await self.get_status()
        return objdict

    async def to_json(self):
        """Returns a json for this builder."""
        return (await self.async_to_json())


class BuildStep(EmbeddedDocument):

    """ A step for a build. This is the object that will store
    the step data. Who actually execute the steps is the slave.
    """

    RUNNING = 'running'
    FAIL = 'fail'
    SUCCESS = 'success'
    EXCEPTION = 'exception'
    WARNING = 'warning'
    STATUSES = [RUNNING, FAIL, SUCCESS, EXCEPTION, WARNING]

    uuid = UUIDField(required=True, default=lambda: uuid4())
    """The uuid that indentifies the build step"""

    name = StringField(required=True)
    """The name of the step. Will be displayed in the ui."""

    command = StringField(required=True)
    """The command that executes the step"""

    status = StringField(choices=STATUSES)
    """The current status of the step. May be one of the values in STATUSES`"""

    output = StringField()
    """The output of the step"""

    started = DateTimeField(default=None)
    """When the step stated. It msut be in UTC."""

    finished = DateTimeField(default=None)
    """When the step finished. It msut be in UTC."""

    index = IntField(requred=True)
    """The index of the step in the build."""

    total_time = IntField()
    """The total time spen in the step."""

    def to_dict(self, output=True):
        """Returns a dict representation of the BuildStep.

        :param output: Indicates if the output of the step should be included.
        """

        objdict = {'uuid': str(self.uuid), 'name': self.name,
                   'command': self.command, 'status': self.status,
                   'index': self.index}

        if output:
            objdict['output'] = self.output

        if not self.started:
            objdict['started'] = None
        else:
            objdict['started'] = datetime2string(self.started)

        if not self.finished:
            objdict['finished'] = None
        else:
            objdict['finished'] = datetime2string(self.finished)

        total = format_timedelta(timedelta(seconds=self.total_time)) \
            if self.total_time is not None else ''
        objdict['total_time'] = total

        return objdict

    def to_json(self):
        """Returns a json representation of the BuildStep."""

        return json.dumps(self.to_dict())


class BuildTrigger(EmbeddedDocument):
    """A configuration for what triggers a build."""

    builder_name = StringField()
    """The name of a builder"""

    statuses = ListField(StringField())
    """A list of statuses that trigger a build."""


class Build(EmbeddedDocument):

    """ A set of steps for a repository. This is the object that stores
    the build data. The build is carried by the slave.
    """

    DoesNotExist = Builder.DoesNotExist

    PENDING = 'pending'
    CANCELLED = 'cancelled'
    PREPARING = 'preparing'
    STATUSES = BuildStep.STATUSES + [PENDING, CANCELLED, PREPARING]
    CONFIG_TYPES = ['py', 'yaml']

    uuid = UUIDField(required=True, default=lambda: uuid4())
    """An uuid that identifies the build"""

    repository = ReferenceField('toxicbuild.master.Repository', required=True)
    """A referece to the :class:`~toxicbuild.master.repository.Repository` that
    owns the build"""

    slave = ReferenceField('toxicbuild.master.slave.Slave')
    """A reference to the :class:`~toxicbuild.master.slave.Slave` that will
    execute the build."""

    branch = StringField(required=True)
    """The branch of the code that will be tested."""

    named_tree = StringField(required=True)
    """A identifier of the commit, a sha, a tag name, etc..."""

    started = DateTimeField()
    """When the build was started. It must be in UTC."""

    finished = DateTimeField()
    """When the build was finished. It must be in UTC."""

    builder = ReferenceField(Builder, required=True)
    """A reference to an instance of
    :class:`~toxicbuild.master.build.Builder`.
    """

    status = StringField(default=PENDING, choices=STATUSES)
    """The current status of the build. May be on of the values in
    :attr:`~toxicbuild.master.build.Build.STATUSES`.
    """

    steps = ListField(EmbeddedDocumentField(BuildStep))
    """A list of :class:`~toxicbuild.master.build.BuildStep`"""

    total_time = IntField()
    """The total time of the build execution."""

    external = EmbeddedDocumentField(ExternalRevisionIinfo)
    """A reference to
      :class:`~toxicbuild.master.document.ExternalRevisionIinfo`"""

    builders_from = StringField()
    """Indicates the branch from which the builders for this build came from.
    This may not be the same as the build branch."""

    number = IntField(required=True, default=0)
    """A sequencial number for builds in the repository"""

    triggered_by = EmbeddedDocumentListField(BuildTrigger)
    """A list of configurations for build triggers"""

    def _get_builder_dict(self):
        builder = self._data.get('builder')
        d = {'id': str(builder.id)}
        builder_name = getattr(builder, 'name', None)
        if builder_name:
            d['name'] = builder_name

        return d

    def to_dict(self, output=True, steps_output=None):
        """Transforms the object into a dictionary.

        :param output: Should we include the build output?
        :param steps_output: Should we include the steps output? If None, the
          the value of ``output`` will be used.
        """

        objdict = {'uuid': str(self.uuid), 'named_tree': self.named_tree,
                   'branch': self.branch, 'status': self.status,
                   'number': self.number}

        steps_output = output if steps_output is None else steps_output
        steps = [s.to_dict(output=steps_output) for s in self.steps]
        objdict['builder'] = self._get_builder_dict()
        objdict['steps'] = steps
        objdict['started'] = datetime2string(
            self.started) if self.started else ''
        objdict['finished'] = datetime2string(
            self.finished) if self.finished else ''
        if self.total_time is not None:
            td = timedelta(seconds=self.total_time)
            objdict['total_time'] = format_timedelta(td)
        else:
            objdict['total_time'] = ''

        if self.external:
            objdict['external'] = self.external.to_dict()
        else:
            objdict['external'] = {}

        objdict['output'] = self.output if output else ''
        return objdict

    def to_json(self):
        """Returns a json representation of the buld."""

        objdict = self.to_dict()
        return json.dumps(objdict)

    async def update(self):
        """Does an atomic update in this embedded document."""

        qs = BuildSet.objects.no_cache().filter(builds__uuid=self.uuid)
        result = await qs.update(set__builds__S=self)

        if not result:
            msg = 'This Build was not saved to database.'
            msg += ' You can\'t update it.'
            raise DBError(msg)

        return result

    async def get_buildset(self):
        """Returns the buildset that 'owns' this build."""
        buildset = await BuildSet.objects.no_cache().get(
            builds__uuid=self.uuid)
        return buildset

    @property
    def output(self):
        """The build output. It is the commands + the output of the steps."""
        output = []
        for step in self.steps:
            output.append(step.command + '\n')
            output.append(step.output or '')
            output.append('\n\n')

        return ''.join(output)

    @classmethod
    async def get(cls, uuid):
        """Returns a build based on a uuid.

        :param uuid: The uuid of the build."""

        if isinstance(uuid, str):
            uuid = UUID(uuid)

        pipeline = [
            {"$match": {"builds.uuid": uuid}},
            {"$project": {
                "builds": {
                    "$filter": {
                        "input": "$builds", "as": "build",
                        "cond": {"$eq": ["$$build.uuid", uuid]}}}
            }}
        ]

        r = await BuildSet.objects().aggregate(*pipeline).to_list(1)
        try:
            build_doc = r[0]['builds'][0]
        except IndexError:
            raise Build.DoesNotExist
        else:
            build = cls(**build_doc)

        return build

    async def notify(self, event_type):
        """Send a notification to the `build_notification` exchange
        informing about `event_type`

        :param event_type: The name of the event."""
        msg = self.to_dict()
        repo = await self.repository
        msg.update({'repository_id': str(repo.id),
                    'event_type': event_type})
        await build_notifications.publish(msg)

    async def cancel(self):
        """Cancel the build if it is not started yet."""
        if self.status != type(self).PENDING:
            raise ImpossibleCancellation

        self.status = 'cancelled'
        repo = await self.repository
        await self.update()
        build_cancelled.send(str(repo.id), build=self)

    async def set_slave(self, slave):
        """Sets the slave for this build and increments the slave queue.

        :param slave: An :class:`~toxicbuild.master.slave.Slave` instance.
        """
        self.slave = slave
        await self.update()
        await slave.increment_queue()

    async def is_ready2run(self):
        """Checks if all trigger conditions are met. If not triggered_by
        the build is ready. If the return value is None it means that
        the build must be cancelled because trigger conditions can't be met.
        """
        b = await type(self).get(self.uuid)
        self.status = b.status
        if self.status != type(self).PENDING:
            return False

        if not self.triggered_by:
            return True

        rules = MatchKeysDict()
        for doc in self.triggered_by:
            rules[doc.builder_name] = doc.statuses

        buildset = await self.get_buildset()
        ok = []
        triggered_count = len(self.triggered_by)
        for build in buildset.builds:
            if build.uuid == self.uuid:
                continue

            builder = await build.builder
            name = builder.name
            status = build.status

            if not rules.get(name) or status == build.PENDING:
                # If there's no rule for this builder or the build is
                # pending we don't take it into account.
                continue

            if status not in rules[name]:
                # The build finished with a status other than the ones that
                # trigger this build. This build must be cancelled.
                return None

            # if we got to this point means the rule for the build is ok
            ok.append(True)

        # So here if len(ok) == triggered_count means all rules are ok
        ready = True if len(ok) == triggered_count else False
        return ready


class BuildSet(SerializeMixin, LoggerMixin, Document):

    """A list of builds associated with a revision."""

    NO_BUILDS = 'no builds'
    NO_CONFIG = 'no config'
    PENDING = Build.PENDING
    STATUSES = [NO_BUILDS, NO_CONFIG] + Build.STATUSES

    repository = ReferenceField('toxicbuild.master.Repository',
                                required=True)
    """A referece to the :class:`~toxicbuild.master.repository.Repository` that
    owns the buildset"""

    revision = ReferenceField('toxicbuild.master.RepositoryRevision',
                              required=True)
    """A reference to the
    :class:`~toxicbuild.master.repository.RepositoryRevision` that generated
    this buildset."""

    commit = StringField(required=True)
    """The identifier of the commit that generated the buildset."""

    commit_date = DateTimeField(required=True)
    """The date of the commit"""

    branch = StringField(required=True)
    """The branch of the commit"""

    author = StringField()
    """Commit author's name."""

    title = StringField()
    """Commit title"""

    builds = ListField(EmbeddedDocumentField(Build))
    """A list of :class:`~toxicbuild.master.build.Build` intances."""

    created = DateTimeField(default=now)
    """When the BuildSet was first created. It must be in UTC."""

    started = DateTimeField()
    """When the BuildSet started to run. It must be in UTC."""

    finished = DateTimeField()
    """When the buildset finished. It must be in UTC."""

    total_time = IntField()
    """The total time spent in the buildset"""

    status = StringField(default=PENDING, choices=STATUSES)
    """The current status of the buildset. May be on of the values in
    :attr:`~toxicbuild.master.build.BuildSet.STATUSES`.
    """

    number = IntField(required=True)
    """A sequencial number for the buildsets in the repository"""

    meta = {
        'indexes': [
            'repository'
        ]
    }

    @queryset_manager
    def objects(doc_cls, queryset):  # pylint: disable=no-self-argument
        """The default querymanager for BuildSet"""
        return queryset.order_by('created')

    async def notify(self, event_type, status=None):
        """Notifies an event to the build_notifications exchange.

        :param event_type: The event type to notify about
        :param status: The status of the buildset. If None, the value of
          :attr:`~toxicbuild.master.build.Buildset.status` will be used."""

        self.log('notifying buildset {}'.format(event_type), level='debug')
        msg = self.to_dict()
        repo = await self.repository
        msg['repository'] = await repo.to_dict()
        msg['event_type'] = event_type
        msg['status'] = status or self.status
        msg['repository_id'] = str(repo.id)
        await build_notifications.publish(msg)

    @classmethod
    async def _get_next_number(cls, repository):
        buildset = cls.objects.filter(repository=repository).order_by(
            '-number')
        buildset = await buildset.first()
        if buildset:
            n = buildset.number + 1
        else:
            n = 1
        return n

    @classmethod
    async def create(cls, repository, revision):
        """Creates a new buildset.

        :param repository: An instance of `toxicbuild.master.Repository`.
        :param revision: An instance of `toxicbuild.master.RepositoryRevision`.
        :param save: Indicates if the instance should be saved to database.
        """
        number = await cls._get_next_number(repository)
        buildset = cls(repository=repository, revision=revision,
                       commit=revision.commit,
                       commit_date=revision.commit_date,
                       branch=revision.branch, author=revision.author,
                       title=revision.title, number=number)
        await buildset.save()
        ensure_future(buildset.notify('buildset-added'))
        return buildset

    def to_dict(self, builds=True):
        """Returns a dict representation of the object

        :param builds: Should the builds be included in the dict?"""

        repo_id = str(self._data.get('repository').id)
        objdict = {'id': str(self.id), 'commit': self.commit,
                   'branch': self.branch, 'author': self.author,
                   'title': self.title, 'repository': {'id': repo_id},
                   'status': self.status, 'number': self.number}
        objdict['commit_date'] = datetime2string(self.commit_date)
        objdict['created'] = datetime2string(self.created)
        objdict['started'] = datetime2string(self.started) if self.started \
            else ''
        objdict['finished'] = datetime2string(self.finished) if self.finished \
            else ''

        if self.total_time is not None:
            td = timedelta(seconds=self.total_time)
            objdict['total_time'] = format_timedelta(td)
        else:
            objdict['total_time'] = ''

        objdict['builds'] = []
        if builds:
            for b in self.builds:
                bdict = b.to_dict(output=False)
                objdict['builds'].append(bdict)
        return objdict

    def to_json(self):
        """Returns a json representation of the object."""
        objdict = self.to_dict()
        return json.dumps(objdict)

    async def update_status(self, status=None):
        """Updates the status of the buildset.

        :param status: Status to update the buildset. If None,
          ``self.get_status()`` will be used."""

        status = status or self.get_status()
        self.log('Updating status to {}'.format(status), level='debug')
        self.status = status
        await self.save()

    def get_status(self):
        """Returns the status of the BuildSet"""

        if not self.builds:
            return self.NO_BUILDS

        build_statuses = set([b.status for b in self.builds])
        ordered_statuses = sorted(build_statuses,
                                  key=lambda i: ORDERED_STATUSES.index(i))
        status = ordered_statuses[0]

        return status

    def get_pending_builds(self):
        """Returns the pending builds of the buildset."""

        return [b for b in self.builds if b.status == Build.PENDING]

    @classmethod
    def _from_aggregate(cls, doc):
        doc['id'] = doc['_id']
        del doc['_id']
        for build in doc['builds']:
            builder_doc = build['builder']
            builder_doc['id'] = builder_doc['_id']
            del builder_doc['_id']
            builder = Builder(**builder_doc)
            build['builder'] = builder
        buildset = cls(**doc)
        return buildset

    @classmethod
    async def aggregate_get(cls, **kwargs):
        """Returns information about a buildset Uses the aggregation
        framework to $lookup on builds' builder name and on repository.
        I does not returns steps information, only buildset and builds
        information.

        :param kwargs: Named arguments to match the buildset.
        """

        pipeline = [
            {'$unwind': '$builds'},
            {'$lookup': {'from': 'builder',
                         'localField': 'builds.builder',
                         'foreignField': '_id',
                         'as': 'builder_doc'}},

            {'$project':
             {'build': {"uuid": "$builds.uuid",
                        "status": "$builds.status",
                        "builder": {'$arrayElemAt': ["$builder_doc", 0]}},
              'doc': "$$ROOT"}},

            {'$group': {'_id': '$_id', 'builds': {'$push': "$build"},
                        'doc': {'$first': '$doc'}}},

            {"$project":
             {"builds": "$builds",
              "status": "$doc.status",
              'repository': '$doc.repository',
              'commit_date': '$doc.commit_date',
              'started': '$doc.started',
              'finished': '$doc.finished',
              'total_time': '$doc.total_time',
              "branch": "$doc.branch",
              "title": "$doc.title",
              "body": "$doc.body",
              "number": "$doc.number",
              'commit': '$doc.commit',
              'author': '$doc.author'}},

        ]
        buildset_doc = (await cls.objects(**kwargs).aggregate(
            *pipeline).to_list(1))[0]
        buildset = cls._from_aggregate(buildset_doc)
        return buildset

    async def get_builds_for(self, builder=None, branch=None):
        """Returns the builds for a specific builder and/or branch.

        :param builder: An instance of
          :class:`~toxicbuild.master.build.Builder`.
        :param branch: The name of the branch."""

        async def match_builder(b):
            if not builder or (builder and (await b.builder).id == builder.id):
                return True
            return False

        def match_branch(b):
            if not branch or b.branch == branch:
                return True
            return False

        builds = []
        for build in self.builds:
            if await match_builder(build) and match_branch(build):
                builds.append(build)
        return builds


class BuildExecuter(LoggerMixin):
    """Class responsible for executing builds taking care of wich builds
    can be executed in parallel, which ones are triggered and what are
    the repository's parallel builds limit.
    """

    def __init__(self, repository, builds):
        self.repository = repository
        self.builds = builds
        self._queue = copy.copy(self.builds)
        self._running = 0

    async def _run_build(self, build):
        self._running += 1
        try:
            slave = await build.slave
            type(self.repository).add_running_build()
            await slave.build(build)
            type(self.repository).remove_running_build()
            self._queue.remove(build)
        finally:
            self._running -= 1

        asyncio.ensure_future(self._execute_builds())

    async def _execute_builds(self):
        for build in self.builds:
            ready = await build.is_ready2run()
            parallel = self.repository.parallel_builds
            limit_ok = self._running < parallel if parallel else True
            if ready and limit_ok:
                asyncio.ensure_future(self._run_build(build))
            elif ready is None:
                await build.cancel()
                self._queue.remove(build)

        await self._handle_queue_changes()

    async def _handle_queue_changes(self):
        """Builds statuses may be changed from outside (i.e. a build was
        cancelled) so here we handle this.
        """
        queued_statuses = [Build.PENDING, Build.PREPARING, BuildStep.RUNNING]
        buildset = await self.builds[0].get_buildset()
        for build in buildset.builds:
            bad_status = build.status not in queued_statuses
            if bad_status and build in self._queue:
                self._queue.remove(build)

    async def execute(self):
        # Here the better solution would be something à la mongomotor
        # and its use of futures/set_result stuff. Maybe latter...
        self.log('Executing builds for {}'.format(self.repository.id),
                 level='debug')
        asyncio.ensure_future(self._execute_builds())
        while self._queue:
            await asyncio.sleep(0.5)

        self.log('Builds for {} done!'.format(self.repository.id),
                 level='debug')

        return True


class BuildManager(LoggerMixin):

    """ Controls which builds should be executed sequentially or
    in parallel.
    """
    # Note that this core reached its limit. It really needs a good
    # refactor, so we can implement builds that trigger other builds
    # in other slaves in a (almost) simple way.

    # each repository has its own queue
    _build_queues = defaultdict(deque)
    # to keep track of which repository is already working
    # on consume its queue
    _is_building = defaultdict(lambda: False)

    def __init__(self, repository):
        """:param repository: An instance of
          :class:`~toxicbuild.master.repository.Repository.`"""
        self.repository = repository
        self._is_getting_builders = False
        self._is_connected_to_signals = False
        self.config_type = get_build_config_type()
        self.config_filename = get_build_config_filename()

    @property
    def build_queues(self):
        """Returns the build queues for a repository."""

        return self._build_queues[self.repository.id]

    @property
    def is_building(self):
        """Indicates if has some active build for a repository."""

        return self._is_building[self.repository.id]

    @is_building.setter
    def is_building(self, building):
        self._is_building[self.repository.id] = building

    async def add_builds(self, revisions):
        """ Adds the builds for a given revision in the build queue.

        :param revision: A list of
          :class:`toxicbuild.master.RepositoryRevision` instances for the
          build.
        """

        last_bs = None
        for revision in revisions:
            if not revision.create_builds():
                continue

            buildset = await BuildSet.create(repository=self.repository,
                                             revision=revision)

            try:
                conf = await self.repository.get_config_for(revision)
            except FileNotFoundError:
                buildset.status = type(buildset).NO_CONFIG
                await buildset.save()
                buildset_added.send(str(self.repository.id), buildset=buildset)
                continue

            last_bs = buildset
            await self.add_builds_for_buildset(buildset, conf)

        if last_bs and self.repository.notify_only_latest(buildset.branch):
            await self.cancel_previous_pending(buildset)

    async def _get_highest_build_number(self):
        buildset = await BuildSet.objects(
            repository=self.repository, builds__number__gt=0).order_by(
                '-builds__number').first()
        if not buildset:
            highest = 0
        else:
            highest = max([b.number for b in buildset.builds]) \
                if buildset.builds else 0
        return highest

    async def add_builds_for_buildset(self, buildset, conf, builders=None,
                                      builders_origin=None):
        """Adds builds for for a given buildset.

        :param buildset: An instance of :class:`toxicbuild.master.BuildSet`.
        :param builders: A list of :class:`toxicbuild.master.Builder`. If
          not builders all builders for this slave and revision will be used.
        """

        builders = builders or []
        revision = await buildset.revision
        if not builders:
            builders, builders_origin = await self.get_builders(revision,
                                                                conf)

        last_build = await self._get_highest_build_number()
        for builder in builders:
            last_build += 1
            build = Build(repository=self.repository, branch=revision.branch,
                          named_tree=revision.commit,
                          builder=builder, builders_from=builders_origin,
                          number=last_build,
                          triggered_by=builder.triggered_by)

            buildset.builds.append(build)
            await buildset.save()
            build_added.send(str(self.repository.id), build=build)

            self.log('build {} added for named_tree {} on branch {}'.format(
                last_build, revision.commit, revision.branch), level='debug')

        self.build_queues.append(buildset)
        # We send the buildset_added signal here so we already have all
        # information about builds.
        buildset_added.send(str(self.repository.id), buildset=buildset)
        if not self.is_building:  # pragma: no branch
            ensure_future(self._execute_builds())

    async def get_builders(self, revision, conf):
        """ Get builders for a given slave and revision.

        :param revision: A
          :class:`toxicbuild.master.repository.RepositoryRevision`.
        :param conf: The build configuration.
        """

        origin = revision.branch
        try:
            builders_conf = self._get_builders_conf(conf, revision.branch)

        except AttributeError:
            self.log('Bad config for {} on {}'.format(self.repository.id,
                                                      revision.commit),
                     level='debug')
            return [], origin

        if not builders_conf and revision.builders_fallback:
            origin = revision.builders_fallback
            builders_conf = self._get_builders_conf(
                conf, revision.builders_fallback)

        builders = []
        for bconf in builders_conf:
            name = bconf['name']
            triggered_by = bconf.get('triggered_by', [])
            builder = await Builder.get_or_create(
                name=name, repository=self.repository)
            builder.triggered_by = triggered_by
            builders.append(builder)

        return builders, origin

    def _get_builders_conf(self, conf, branch):
        builders = list_builders_from_config(
            conf, branch, config_type=self.config_type)
        return builders

    async def cancel_build(self, build_uuid):
        """Cancel a given build.

        :param build_uuid: The uuid that indentifies the build to be cancelled.
        """

        build = await Build.get(build_uuid)
        try:
            await build.cancel()
            await build.notify('build-cancelled')
            build_cancelled.send(str(self.repository.id), build=build)
        except ImpossibleCancellation:
            self.log('Could not cancel build {}'.format(build_uuid),
                     level='warning')

    async def cancel_previous_pending(self, buildset):
        """Cancels the builds previous to ``buildset``.

        :param buildset: An instance of
          :class:`~toxicbuild.master.build.BuildSet`.
        """

        repo = await buildset.repository
        to_cancel = type(buildset).objects(
            repository=repo, branch=buildset.branch,
            builds__status=Build.PENDING, created__lt=buildset.created)

        async for buildset in to_cancel:
            for build in buildset.builds:
                try:
                    await build.cancel()
                except ImpossibleCancellation:
                    pass

    async def start_pending(self):
        """Starts all pending buildsets that are not already scheduled for
        ``self.repository``."""

        buildsets = BuildSet.objects(builds__status=BuildSet.PENDING,
                                     repository=self.repository)
        buildsets = await buildsets.to_list()
        for buildset in buildsets:
            # we schedule pending builds only if the repo is idle.
            if not self.build_queues and not self.is_building:

                self.log('scheduling penging builds for {}'.format(
                    self.repository.id), level='debug')
                self.log('schedule pending buildset {}'.format(str(
                    buildset.id)), level='debug')

                self.build_queues.append(buildset)
                ensure_future(self._execute_builds())

    async def _set_started_for_buildset(self, buildset):
        if not buildset.started:
            buildset.started = localtime2utc(now())
            buildset.status = 'running'
            buildset_started.send(str(self.repository.id), buildset=buildset)
            await buildset.save()
            await buildset.notify('buildset-started', status='running')

    async def _set_finished_for_buildset(self, buildset):
        # reload it so we get the right info about builds and status
        buildset = await type(buildset).objects.get(id=buildset.id)

        just_now = localtime2utc(now())
        if not buildset.finished or set_tzinfo(
                buildset.finished, 0) < just_now:
            buildset.finished = just_now
            buildset.total_time = int((
                buildset.finished - set_tzinfo(buildset.started, 0)).seconds)
            await buildset.save()
            await buildset.update_status()
            buildset_finished.send(str(self.repository.id), buildset=buildset)
            await buildset.notify('buildset-finished')
            self.log('Buildset {} finished'.format(buildset.id))

    async def _set_slave(self, build):
        """Sets a slave for a build based on which slave has the
        smaller queue.
        """
        slaves = await self.repository.slaves
        slave_ids = [s.id for s in slaves]
        qs = type(slaves[0]).objects.filter(
            id__in=slave_ids).order_by('queue_count')
        slave = await qs.first()

        assert slave, "No slave found!"
        await build.set_slave(slave)

    async def _execute_builds(self):
        """ Execute the buildsets in the queue of a repository
        """

        repo = self.repository
        self.log('executing builds for {}'.format(repo.id),
                 level='debug')
        slaves = await repo.slaves
        if not slaves:
            self.log('No slaves. Can\'t execute builds.', level='debug')
            return False

        self.is_building = True
        try:
            # here we take the buildsets that are in queue and send
            # each one of them to a slave to execute the builds
            while True:
                try:
                    buildset = self.build_queues.popleft()
                except IndexError:
                    break

                builds = []
                for build in buildset.builds:
                    # we need to reload it here so we can get the
                    # updated status of the build (ie cancelled)
                    build = await type(build).get(build.uuid)
                    await self._set_slave(build)
                    if build.status == type(build).PENDING:
                        builds.append(build)

                if builds:
                    await self._set_started_for_buildset(buildset)
                    executer = BuildExecuter(self.repository, builds)
                    await executer.execute()
                    await self._set_finished_for_buildset(buildset)
                    self.log('builds for {} finished'.format(repo.id),
                             level='debug')
        finally:
<<<<<<< HEAD
            self.is_building[slave.name] = False

    async def _execute_in_parallel(self, slave, builds):
        """Executes builds in parallel in a slave.

        :param slave: A :class:`toxicbuild.master.slave.Slave` instance.
        :param builds: A list of
          :class:`toxicbuild.master.build.Build` instances."""

        fs = []
        for chunk in self._get_builds_chunks(builds):
            chunk_fs = []
            for build in chunk:
                f = ensure_future(slave.build(build))
                chunk_fs.append(f)
                fs.append(f)
                await asyncio.wait(chunk_fs)

        return fs

    def _get_builds_chunks(self, builds):

        if not self.repository.parallel_builds:
            yield builds
            return
=======
            self.is_building = False
            for slave in slaves:
                await slave.stop_instance()
>>>>>>> eca2f304

        return True<|MERGE_RESOLUTION|>--- conflicted
+++ resolved
@@ -1097,36 +1097,8 @@
                     self.log('builds for {} finished'.format(repo.id),
                              level='debug')
         finally:
-<<<<<<< HEAD
-            self.is_building[slave.name] = False
-
-    async def _execute_in_parallel(self, slave, builds):
-        """Executes builds in parallel in a slave.
-
-        :param slave: A :class:`toxicbuild.master.slave.Slave` instance.
-        :param builds: A list of
-          :class:`toxicbuild.master.build.Build` instances."""
-
-        fs = []
-        for chunk in self._get_builds_chunks(builds):
-            chunk_fs = []
-            for build in chunk:
-                f = ensure_future(slave.build(build))
-                chunk_fs.append(f)
-                fs.append(f)
-                await asyncio.wait(chunk_fs)
-
-        return fs
-
-    def _get_builds_chunks(self, builds):
-
-        if not self.repository.parallel_builds:
-            yield builds
-            return
-=======
             self.is_building = False
             for slave in slaves:
                 await slave.stop_instance()
->>>>>>> eca2f304
 
         return True