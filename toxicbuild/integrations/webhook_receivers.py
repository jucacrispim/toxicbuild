--- conflicted
+++ resolved
@@ -138,15 +138,7 @@
             url = '{}?redirect={}'.format(
                 settings.TOXICUI_LOGIN_URL, self.request.full_url())
         else:
-<<<<<<< HEAD
-            githubapp_id = self.params.get('installation_id')
-            if not githubapp_id:
-                raise HTTPError(400)
-            ensure_future(GithubInstallation.create(
-                user, github_id=githubapp_id))
-=======
             self.create_installation(user)
->>>>>>> 28da067b
             url = settings.TOXICUI_URL
 
         return self.redirect(url)
