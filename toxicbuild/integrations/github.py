# -*- coding: utf-8 -*-

# Copyright 2018-2019 Juca Crispim <juca@poraodojuca.net>

# This file is part of toxicbuild.

# toxicbuild is free software: you can redistribute it and/or modify
# it under the terms of the GNU General Public License as published by
# the Free Software Foundation, either version 3 of the License, or
# (at your option) any later version.

# toxicbuild is distributed in the hope that it will be useful,
# but WITHOUT ANY WARRANTY; without even the implied warranty of
# MERCHANTABILITY or FITNESS FOR A PARTICULAR PURPOSE.  See the
# GNU General Public License for more details.

# You should have received a copy of the GNU General Public License
# along with toxicbuild. If not, see <http://www.gnu.org/licenses/>.

from datetime import timedelta
import hashlib
import hmac
import jwt
from mongomotor.fields import StringField, DateTimeField, IntField
from toxicbuild.core import requests
from toxicbuild.core.utils import (string2datetime, now, localtime2utc,
                                   utc2localtime)
from toxicbuild.integrations import settings
from toxicbuild.integrations.base import (BaseIntegrationApp,
                                          BaseIntegrationInstallation)
<<<<<<< HEAD
from toxicbuild.integrations.exceptions import (BadRequestToGithubAPI,
=======
from toxicbuild.integrations.exceptions import (BadRequestToExternalAPI,
>>>>>>> 28da067b
                                                BadSignature)

__doc__ = """This module implements the integration with Github. It is
a `GithubApp <https://developer.github.com/apps/>`_  that reacts to events
sent by github webhooks and informs about build statuses using
`checks <https://developer.github.com/v3/checks/>`_.

Usage:
``````

.. code-block:: python

    # When a new installation is created on github we must create a
    # installation here.

    install = await GithubInstallation.create(github_install_id, user)

    # When a push happens or a pull request is created or synchronized
    # we update the code here.

    await install.update_repository(github_repo_id)

    # When a check is rerequested we request a build
    await install.repo_request_build(github_repo_id, branch, named_tree)

For information on how to setup the integration, see
:ref:`github-integration-config`"""

GITHUB_API_URL = 'https://api.github.com/'


class GithubApp(BaseIntegrationApp):
    """A GitHub App. Only one app per ToxicBuild installation."""

    private_key = StringField(required=True)
    """The private key you generated in github."""

    app_id = IntField(required=True)
    """The id of the app in github."""

    jwt_expires = DateTimeField()
    """When auth token for the github api. expires. It must be in UTC"""

    jwt_token = StringField()
    """The auth token for the github api."""

    webhook_token = StringField()
    """The token used to sign the incomming request in the webhook. This must
    be set in the github app creation page."""

    @classmethod
    async def create_app(cls):
        with open(settings.GITHUB_PRIVATE_KEY) as fd:
            pk = fd.read()

        webhook_token = settings.GITHUB_WEBHOOK_TOKEN
        app = cls(private_key=pk, webhook_token=webhook_token)
        app.app_id = settings.GITHUB_APP_ID
        await app.save()
        return app

    def validate_token(self, signature, data):
        """Validates the incomming data in the webhook, sent by github."""

        sig = 'sha1=' + hmac.new(self.webhook_token.encode(), data,
                                 digestmod=hashlib.sha1).hexdigest()
        sig = sig.encode()
        if isinstance(signature, str):
            signature = signature.encode()

        eq = hmac.compare_digest(sig, signature)
        if not eq:
            raise BadSignature
        return True

    async def is_expired(self):
        """Informs if the jwt token is expired."""

        if self.jwt_expires and utc2localtime(self.jwt_expires) < now():
            return True
        return False

    async def get_jwt_token(self):
        """Returns the jwt token for authentication on the github api."""

        if self.jwt_token and not await self.is_expired():
            return self.jwt_token
        return await self.create_token()

    async def set_jwt_token(self, jwt_token):
        """Sets the jwt auth token."""

        self.jwt_token = jwt_token
        await self.save()

    async def set_expire_time(self, exp_time):
        """Sets the expire time for the jwt token"""
        self.jwt_expires = exp_time
        await self.save()

    def get_api_url(self):
        """Returns the url for the github app api."""

        return GITHUB_API_URL + 'app'

    async def _create_jwt(self):
        exp_time = 10 * 59
        n = now()
        dt_expires = localtime2utc(n + timedelta(seconds=exp_time))
        ts_now = int(localtime2utc(n).timestamp())
        payload = {'iat': ts_now,
                   'exp': ts_now + exp_time,
                   'iss': self.app_id}

        self.log('creating jwt_token with payload {}'.format(payload),
                 level='debug')
        jwt_token = jwt.encode(payload, self.private_key, "RS256")
        await self.set_expire_time(dt_expires)
        await self.set_jwt_token(jwt_token.decode())
        return jwt_token.decode()

    async def create_token(self):
        """Creates a new token for the github api."""

        myjwt = await self._create_jwt()
        header = {'Authorization': 'Bearer {}'.format(myjwt),
                  'Accept': 'application/vnd.github.machine-man-preview+json'}
        await requests.post(self.get_api_url(), headers=header)
        return myjwt

    @classmethod
    async def create_installation_token(cls, installation):
        """Creates a auth token for a given github installation

        :param installation: An instance of
          :class:`~toxicbuild.master.integrations.github.GitHubInstallation`
        """

        app = await cls.get_app()
        msg = 'Creating installation token for {}'.format(installation.id)
        app.log(msg, level='debug')

        myjwt = await app.get_jwt_token()
        header = {'Authorization': 'Bearer {}'.format(myjwt),
                  'Accept': 'application/vnd.github.machine-man-preview+json'}

        ret = await requests.post(installation.auth_token_url, headers=header)

        if ret.status != 201:
            raise BadRequestToExternalAPI(ret.status, ret.text)

        ret = ret.json()
        installation.auth_token = ret['token']
        expires_at = ret['expires_at'].replace('Z', '+0000')
        installation.expires = string2datetime(expires_at,
                                               dtformat="%Y-%m-%dT%H:%M:%S%z")
        await installation.save()
        return installation


GithubApp.ensure_indexes()


class GithubInstallation(BaseIntegrationInstallation):
    """An installation of the GitHub App. Installations have access to
    repositories and events."""

    app = GithubApp
<<<<<<< HEAD
=======
    notif_name = 'github-check-run'
>>>>>>> 28da067b

    # the id of the github app installation
    github_id = IntField()
    auth_token = StringField()
    expires = DateTimeField()

    @property
    def auth_token_url(self):
        """URL used to retrieve an access token for this installation."""

        url = GITHUB_API_URL
        return url + 'installations/{}/access_tokens'.format(self.github_id)

    @property
    def token_is_expired(self):
        """Informs if the installation auth token is expired."""
        n = now()
        if n > utc2localtime(self.expires):
            return True
        return False

<<<<<<< HEAD
    async def _get_header(
=======
    async def get_header(
>>>>>>> 28da067b
            self, accept='application/vnd.github.machine-man-preview+json'):

        if not self.auth_token or self.token_is_expired:
            await self.app.create_installation_token(self)

        header = {'Authorization': 'token {}'.format(self.auth_token),
                  'Accept': accept}
        return header

    async def _get_auth_url(self, url):
        """Returns the repo url with the acces token for authentication.

        :param url: The https repo url"""

        if not self.auth_token or self.token_is_expired:
            await self.app.create_installation_token(self)

        new_url = url.replace('https://', '')
        new_url = '{}x-access-token:{}@{}'.format('https://',
                                                  self.auth_token, new_url)
        return new_url

    async def list_repos(self):
        """Lists all respositories available to an installation.
        Returns a list of dictionaries with repositories' information"""

        header = await self.get_header()
        url = GITHUB_API_URL + 'installation/repositories'
        ret = await requests.get(url, headers=header)
        if ret.status != 200:
            raise BadRequestToExternalAPI(ret.status, ret.text, url)
        ret = ret.json()
        return ret['repositories']

    async def get_repo(self, repo_full_name):
        """Get the repository (if available to the installation) from
        the github api.

        :param github_repo_id: The full name of the repository on github."""

        header = await self.get_header()
        url = GITHUB_API_URL + 'repos/{}'.format(repo_full_name)
        ret = await requests.get(url, headers=header)
        if ret.status != 200:
            raise BadRequestToExternalAPI(ret.status, ret.text, url)
        return ret.json()


GithubInstallation.ensure_indexes()<|MERGE_RESOLUTION|>--- conflicted
+++ resolved
@@ -28,11 +28,7 @@
 from toxicbuild.integrations import settings
 from toxicbuild.integrations.base import (BaseIntegrationApp,
                                           BaseIntegrationInstallation)
-<<<<<<< HEAD
-from toxicbuild.integrations.exceptions import (BadRequestToGithubAPI,
-=======
 from toxicbuild.integrations.exceptions import (BadRequestToExternalAPI,
->>>>>>> 28da067b
                                                 BadSignature)
 
 __doc__ = """This module implements the integration with Github. It is
@@ -201,10 +197,7 @@
     repositories and events."""
 
     app = GithubApp
-<<<<<<< HEAD
-=======
     notif_name = 'github-check-run'
->>>>>>> 28da067b
 
     # the id of the github app installation
     github_id = IntField()
@@ -226,11 +219,7 @@
             return True
         return False
 
-<<<<<<< HEAD
-    async def _get_header(
-=======
     async def get_header(
->>>>>>> 28da067b
             self, accept='application/vnd.github.machine-man-preview+json'):
 
         if not self.auth_token or self.token_is_expired:
